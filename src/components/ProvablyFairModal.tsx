--- conflicted
+++ resolved
@@ -225,43 +225,15 @@
   return (
     <Dialog open={isOpen} onOpenChange={onClose}>
       <DialogContent className="max-w-4xl max-h-[90vh] p-0 border-0 bg-transparent overflow-hidden">
-<<<<<<< HEAD
-        {/* Main Cyberpunk Container */}
-        <div className="relative">
-          {/* Multi-layer Background */}
-          <div className="absolute inset-0 bg-gradient-to-br from-slate-900/95 via-slate-800/90 to-slate-900/95 backdrop-blur-xl" />
-          
-          {/* Circuit Pattern Overlay */}
-          <div className="absolute inset-0 bg-[linear-gradient(90deg,transparent_24%,rgba(99,102,241,0.08)_25%,rgba(99,102,241,0.08)_26%,transparent_27%,transparent_74%,rgba(99,102,241,0.08)_75%,rgba(99,102,241,0.08)_76%,transparent_77%,transparent),linear-gradient(transparent_24%,rgba(99,102,241,0.08)_25%,rgba(99,102,241,0.08)_26%,transparent_27%,transparent_74%,rgba(99,102,241,0.08)_75%,rgba(99,102,241,0.08)_76%,transparent_77%,transparent)] bg-[length:12px_12px] opacity-50" />
-          
-          {/* Angular Clipping */}
-          <div className="relative clip-path-[polygon(0_0,calc(100%-16px)_0,100%_16px,100%_100%,16px_100%,0_calc(100%-16px))] border border-indigo-500/30 shadow-2xl shadow-indigo-500/20">
-            
-            {/* Scan Line Animation */}
-            <div className="absolute inset-0 bg-gradient-to-r from-transparent via-indigo-400/20 to-transparent translate-x-[-100%] animate-[cyber-scan_3s_ease-in-out_infinite] clip-path-[polygon(0_0,calc(100%-16px)_0,100%_16px,100%_100%,16px_100%,0_calc(100%-16px))]" />
-            
-            {/* Tech Corners */}
-            <div className="absolute top-2 left-2 w-3 h-3 border-l-2 border-t-2 border-indigo-400/60" />
-            <div className="absolute top-2 right-2 w-3 h-3 border-r-2 border-t-2 border-cyan-400/60" />
-            <div className="absolute bottom-2 left-2 w-3 h-3 border-l-2 border-b-2 border-purple-400/60" />
-            <div className="absolute bottom-2 right-2 w-3 h-3 border-r-2 border-b-2 border-indigo-400/60" />
-            
-            {/* Content */}
-            <div className="relative z-10 p-8 max-h-[90vh] overflow-y-auto cyberpunk-scrollbar">
-              {/* Cyberpunk Header */}
-=======
         <div className="relative">
           <div className="absolute inset-0 bg-gradient-to-br from-slate-900/95 via-slate-800/90 to-slate-900/95 backdrop-blur-xl" />
           <div className="relative border border-indigo-500/30 shadow-2xl shadow-indigo-500/20 rounded-lg">
             <div className="relative z-10 p-8 max-h-[90vh] overflow-y-auto cyberpunk-scrollbar">
->>>>>>> 620780c8
               <DialogHeader className="text-center mb-6">
                 <div className="flex items-center justify-center mb-4">
                   <div className="relative">
                     <Shield className="w-12 h-12 text-indigo-400 drop-shadow-[0_0_8px_rgba(99,102,241,0.6)]" />
                     <div className="absolute inset-0 border border-indigo-400/30 rounded-full animate-pulse" />
-<<<<<<< HEAD
-=======
                   </div>
                 </div>
                 <DialogTitle className="text-2xl font-bold font-mono tracking-wider text-white drop-shadow-sm">
@@ -305,219 +277,133 @@
                     </div>
                     
                     {renderReelVisualization()}
->>>>>>> 620780c8
                   </div>
+                </CardContent>
+              </Card>
+            )}
+
+            {/* Guest User Notification */}
+            {!user && (
+              <Card className="relative overflow-hidden">
+                {/* Multi-layer cyberpunk background */}
+                <div className="absolute inset-0 bg-gradient-to-br from-slate-900/95 via-slate-800/90 to-slate-900/95" />
+                <div className="absolute inset-0 bg-[linear-gradient(90deg,transparent_24%,rgba(99,102,241,0.08)_25%,rgba(99,102,241,0.08)_26%,transparent_27%,transparent_74%,rgba(99,102,241,0.08)_75%,rgba(99,102,241,0.08)_76%,transparent_77%,transparent),linear-gradient(transparent_24%,rgba(99,102,241,0.08)_25%,rgba(99,102,241,0.08)_26%,transparent_27%,transparent_74%,rgba(99,102,241,0.08)_75%,rgba(99,102,241,0.08)_76%,transparent_77%,transparent)] bg-[length:12px_12px] opacity-50" />
+                
+                {/* Angular clipping */}
+                <div className="relative border border-indigo-500/30">
+                  {/* Scan line animation */}
+                  <div className="absolute inset-0 bg-gradient-to-r from-transparent via-indigo-400/20 to-transparent translate-x-[-100%] animate-[cyber-scan_3s_ease-in-out_infinite]" />
+                  
+                  {/* Tech corners */}
+                  <div className="absolute top-2 left-2 w-3 h-3 border-l-2 border-t-2 border-indigo-400/60" />
+                  <div className="absolute top-2 right-2 w-3 h-3 border-r-2 border-t-2 border-cyan-400/60" />
+                  <div className="absolute bottom-2 left-2 w-3 h-3 border-l-2 border-b-2 border-purple-400/60" />
+                  <div className="absolute bottom-2 right-2 w-3 h-3 border-r-2 border-b-2 border-indigo-400/60" />
+                  
+                  <CardHeader className="relative z-10">
+                    <CardTitle className="flex items-center gap-2 text-center justify-center">
+                      <div className="relative">
+                        <Shield className="w-6 h-6 text-indigo-400 drop-shadow-[0_0_8px_rgba(99,102,241,0.6)]" />
+                        <div className="absolute inset-0 border border-indigo-400/30 rounded-full animate-pulse" />
+                      </div>
+                      <span className="bg-gradient-to-r from-indigo-400 via-purple-400 to-cyan-400 bg-clip-text text-transparent font-mono tracking-wider">
+                        AUTHENTICATION_REQUIRED
+                      </span>
+                    </CardTitle>
+                  </CardHeader>
+                  <CardContent className="relative z-10 space-y-4 text-center">
+                    <div className="space-y-3">
+                      <p className="text-slate-300 font-mono text-sm leading-relaxed">
+                        Access to provably fair verification records requires system authentication.
+                      </p>
+                      
+                      <div className="bg-gradient-to-r from-slate-800/80 via-slate-700/60 to-slate-800/80 rounded-lg p-4 space-y-2 border border-indigo-500/30">
+                        <div className="text-sm text-indigo-300 font-mono tracking-wider">VERIFICATION_FEATURES:</div>
+                        <div className="grid grid-cols-1 gap-2 text-xs font-mono">
+                          <div className="text-cyan-300 flex items-center justify-center gap-2">
+                            <Eye className="w-3 h-3" />
+                            » ROUND_HISTORY_ACCESS
+                          </div>
+                          <div className="text-cyan-300 flex items-center justify-center gap-2">
+                            <Calculator className="w-3 h-3" />
+                            » PERSONAL_BET_VERIFICATION
+                          </div>
+                          <div className="text-cyan-300 flex items-center justify-center gap-2">
+                            <Dice6 className="w-3 h-3" />
+                            » CRYPTOGRAPHIC_VALIDATION
+                          </div>
+                          <div className="text-cyan-300 flex items-center justify-center gap-2">
+                            <Shield className="w-3 h-3" />
+                            » FAIRNESS_TRANSPARENCY
+                          </div>
+                        </div>
+                      </div>
+                      
+                      <p className="text-xs text-slate-400 font-mono tracking-wide">
+                        ENGAGE_SYSTEM_TO_ACCESS_VERIFICATION_PROTOCOL
+                      </p>
+                    </div>
+                  </CardContent>
                 </div>
-                <DialogTitle className="text-2xl font-bold font-mono tracking-wider text-white drop-shadow-sm">
-                  <span className="bg-gradient-to-r from-indigo-400 via-purple-400 to-cyan-400 bg-clip-text text-transparent">
-                    {showCurrentRound ? 'CURRENT_ROUND_VERIFICATION' : `ROUND_${roundData?.round_number || 'UNKNOWN'}_ANALYSIS`}
-                  </span>
-                </DialogTitle>
-                <p className="text-slate-400 text-sm font-mono tracking-wider mt-2">
-                  // CRYPTOGRAPHIC_PROOF_VALIDATION
-                </p>
-              </DialogHeader>
-
-              {loading ? (
-                <div className="flex flex-col items-center justify-center py-12">
-                  <div className="relative">
-                    <div className="animate-spin rounded-full h-8 w-8 border-2 border-transparent border-t-indigo-400 border-r-purple-400"></div>
-                    <div className="absolute inset-0 border border-indigo-400/20 rounded-full animate-pulse"></div>
+              </Card>
+            )}
+
+            {/* User's Bets */}
+            {user && userBets.length > 0 && (
+              <Card>
+                <CardHeader>
+                  <CardTitle className="flex items-center gap-2">
+                    <Dice6 className="w-4 h-4" />
+                    Your Bets
+                  </CardTitle>
+                </CardHeader>
+                <CardContent>
+                  <div className="space-y-2">
+                    {userBets.map((bet, index) => (
+                      <div key={index} className="flex items-center justify-between p-3 rounded-lg border bg-card/50">
+                        <div className="flex items-center gap-2">
+                          <Badge className={`${bet.bet_color === 'green' ? 'bg-emerald-500' : bet.bet_color === 'red' ? 'bg-red-500' : 'bg-gray-700'}`}>
+                            {bet.bet_color.toUpperCase()}
+                          </Badge>
+                          <span>Bet: ${bet.bet_amount}</span>
+                        </div>
+                        <div className="flex items-center gap-2">
+                          <Badge variant={bet.is_winner ? 'default' : 'destructive'}>
+                            {bet.is_winner ? 'WON' : 'LOST'}
+                          </Badge>
+                          <span className={bet.profit >= 0 ? 'text-emerald-400' : 'text-red-400'}>
+                            {bet.profit >= 0 ? '+' : ''}${bet.profit.toFixed(2)}
+                          </span>
+                        </div>
+                      </div>
+                    ))}
                   </div>
-                  <p className="text-xs text-slate-400 font-mono tracking-wider mt-3">ANALYZING_ROUND_DATA</p>
-                </div>
-              ) : (
-                <div className="space-y-6">
-                  {/* Cyberpunk Round Result Visualization */}
-                  {roundData && (
-                    <div className="relative">
-                      {/* Background Effects */}
-                      <div className="absolute inset-0 bg-gradient-to-r from-indigo-500/20 via-purple-500/15 to-cyan-500/20 rounded-lg" />
-                      <div className="absolute inset-0 bg-[linear-gradient(90deg,transparent_24%,rgba(99,102,241,0.1)_25%,rgba(99,102,241,0.1)_26%,transparent_27%,transparent_74%,rgba(99,102,241,0.1)_75%,rgba(99,102,241,0.1)_76%,transparent_77%,transparent)] bg-[length:8px_8px] opacity-40" />
-                      
-                      <div className="relative border border-indigo-500/30 rounded-lg p-6 clip-path-[polygon(0_0,calc(100%-12px)_0,100%_12px,100%_100%,12px_100%,0_calc(100%-12px))]">
-                        {/* Header */}
-                        <div className="flex items-center gap-3 mb-4">
-                          <div className="relative">
-                            <Eye className="w-5 h-5 text-indigo-400 drop-shadow-[0_0_6px_rgba(99,102,241,0.6)]" />
-                            <div className="absolute inset-0 border border-indigo-400/20 rounded animate-pulse" />
-                          </div>
-                          <h3 className="text-lg font-bold font-mono tracking-wider text-white">ROUND_RESULT_ANALYSIS</h3>
-                        </div>
-                        
-                        <div className="space-y-4">
-                          <div className="text-center">
-                            <Badge className="mb-3 text-xs font-mono bg-indigo-500/20 text-indigo-300 border-indigo-500/40">
-                              ROUND #{roundData.round_number}
-                            </Badge>
-                            <div className="text-2xl font-bold font-mono tracking-wider">
-                              RESULT: <span className={`${roundData.result_color === 'green' ? 'text-emerald-400 drop-shadow-[0_0_8px_rgba(34,197,94,0.6)]' : roundData.result_color === 'red' ? 'text-red-400 drop-shadow-[0_0_8px_rgba(239,68,68,0.6)]' : 'text-slate-300 drop-shadow-[0_0_8px_rgba(148,163,184,0.6)]'}`}>
-                                {roundData.result_color.toUpperCase()} {roundData.result_slot}
-                              </span>
-                            </div>
-                          </div>
-                          
-                          {renderReelVisualization()}
-                        </div>
-                      </div>
-                    </div>
-                  )}
-
-                  {/* Guest User Notification */}
-                  {!user && (
-                    <div className="relative overflow-hidden my-6">
-                      {/* Multi-layer cyberpunk background */}
-                      <div className="absolute inset-0 bg-gradient-to-br from-slate-900/95 via-slate-800/90 to-slate-900/95" />
-                      <div className="absolute inset-0 bg-[linear-gradient(90deg,transparent_24%,rgba(99,102,241,0.08)_25%,rgba(99,102,241,0.08)_26%,transparent_27%,transparent_74%,rgba(99,102,241,0.08)_75%,rgba(99,102,241,0.08)_76%,transparent_77%,transparent),linear-gradient(transparent_24%,rgba(99,102,241,0.08)_25%,rgba(99,102,241,0.08)_26%,transparent_27%,transparent_74%,rgba(99,102,241,0.08)_75%,rgba(99,102,241,0.08)_76%,transparent_77%,transparent)] bg-[length:12px_12px] opacity-50" />
-                      
-                      {/* Angular clipping */}
-                      <div className="relative border border-indigo-500/30 rounded-lg">
-                        {/* Scan line animation */}
-                        <div className="absolute inset-0 bg-gradient-to-r from-transparent via-indigo-400/20 to-transparent translate-x-[-100%] animate-[cyber-scan_3s_ease-in-out_infinite] rounded-lg" />
-                        
-                        {/* Tech corners */}
-                        <div className="absolute top-2 left-2 w-3 h-3 border-l-2 border-t-2 border-indigo-400/60" />
-                        <div className="absolute top-2 right-2 w-3 h-3 border-r-2 border-t-2 border-cyan-400/60" />
-                        <div className="absolute bottom-2 left-2 w-3 h-3 border-l-2 border-b-2 border-purple-400/60" />
-                        <div className="absolute bottom-2 right-2 w-3 h-3 border-r-2 border-b-2 border-indigo-400/60" />
-                        
-                        <div className="relative z-10 text-center py-8 px-6 space-y-4">
-                          {/* Header */}
-                          <div className="flex items-center justify-center gap-3 mb-4">
-                            <div className="relative">
-                              <Shield className="w-8 h-8 text-indigo-400 drop-shadow-[0_0_8px_rgba(99,102,241,0.6)]" />
-                              <div className="absolute inset-0 border border-indigo-400/30 rounded-full animate-pulse" />
-                            </div>
-                            <h3 className="text-xl font-bold font-mono tracking-wider bg-gradient-to-r from-indigo-400 via-purple-400 to-cyan-400 bg-clip-text text-transparent">
-                              AUTHENTICATION_REQUIRED
-                            </h3>
-                          </div>
-                          
-                          {/* Description */}
-                          <p className="text-slate-300 font-mono text-sm leading-relaxed max-w-md mx-auto">
-                            Access to provably fair verification records requires system authentication.
-                          </p>
-                          
-                          {/* Features grid */}
-                          <div className="bg-gradient-to-r from-slate-800/80 via-slate-700/60 to-slate-800/80 rounded-lg p-4 space-y-3 border border-indigo-500/30 mx-auto max-w-md">
-                            <div className="text-sm text-indigo-300 font-mono tracking-wider">VERIFICATION_FEATURES:</div>
-                            <div className="grid grid-cols-1 gap-2 text-xs font-mono">
-                              <div className="text-cyan-300 flex items-center justify-center gap-2">
-                                <Eye className="w-3 h-3" />
-                                » ROUND_HISTORY_ACCESS
-                              </div>
-                              <div className="text-cyan-300 flex items-center justify-center gap-2">
-                                <Calculator className="w-3 h-3" />
-                                » PERSONAL_BET_VERIFICATION
-                              </div>
-                              <div className="text-cyan-300 flex items-center justify-center gap-2">
-                                <Dice6 className="w-3 h-3" />
-                                » CRYPTOGRAPHIC_VALIDATION
-                              </div>
-                              <div className="text-cyan-300 flex items-center justify-center gap-2">
-                                <Shield className="w-3 h-3" />
-                                » FAIRNESS_TRANSPARENCY
-                              </div>
-                            </div>
-                          </div>
-                          
-                          {/* Call to action */}
-                          <p className="text-xs text-slate-400 font-mono tracking-wide">
-                            ENGAGE_SYSTEM_TO_ACCESS_VERIFICATION_PROTOCOL
-                          </p>
-                        </div>
-                      </div>
-                    </div>
-                  )}
-
-                  {/* Cyberpunk User's Bets */}
-                  {user && userBets.length > 0 && (
-                    <div className="relative">
-                      {/* Background Effects */}
-                      <div className="absolute inset-0 bg-gradient-to-r from-emerald-500/20 via-green-500/15 to-emerald-500/20 rounded-lg" />
-                      <div className="absolute inset-0 bg-[linear-gradient(90deg,transparent_24%,rgba(34,197,94,0.1)_25%,rgba(34,197,94,0.1)_26%,transparent_27%,transparent_74%,rgba(34,197,94,0.1)_75%,rgba(34,197,94,0.1)_76%,transparent_77%,transparent)] bg-[length:8px_8px] opacity-40" />
-                      
-                      <div className="relative border border-emerald-500/30 rounded-lg p-6 clip-path-[polygon(0_0,calc(100%-12px)_0,100%_12px,100%_100%,12px_100%,0_calc(100%-12px))]">
-                        {/* Header */}
-                        <div className="flex items-center gap-3 mb-4">
-                          <div className="relative">
-                            <Dice6 className="w-5 h-5 text-emerald-400 drop-shadow-[0_0_6px_rgba(34,197,94,0.6)]" />
-                            <div className="absolute inset-0 border border-emerald-400/20 rounded animate-pulse" />
-                          </div>
-                          <h3 className="text-lg font-bold font-mono tracking-wider text-white">USER_BET_ANALYSIS</h3>
-                        </div>
-                        
-                        <div className="space-y-3">
-                          {userBets.map((bet, index) => (
-                            <div key={index} className="relative group">
-                              {/* Bet Item Background */}
-                              <div className="absolute inset-0 bg-gradient-to-r from-slate-800/60 via-slate-700/40 to-slate-800/60 rounded-lg" />
-                              
-                              <div className="relative border border-slate-600/40 group-hover:border-emerald-500/50 rounded-lg p-3 transition-all duration-300 clip-path-[polygon(0_0,calc(100%-6px)_0,100%_6px,100%_100%,6px_100%,0_calc(100%-6px))]">
-                                <div className="flex items-center justify-between">
-                                  <div className="flex items-center gap-3">
-                                    <Badge className={`text-xs font-mono ${bet.bet_color === 'green' ? 'bg-emerald-500/20 text-emerald-300 border-emerald-500/40' : bet.bet_color === 'red' ? 'bg-red-500/20 text-red-300 border-red-500/40' : 'bg-slate-500/20 text-slate-300 border-slate-500/40'}`}>
-                                      {bet.bet_color.toUpperCase()}
-                                    </Badge>
-                                    <span className="text-slate-300 font-mono text-sm">BET: ${bet.bet_amount}</span>
-                                  </div>
-                                  <div className="flex items-center gap-3">
-                                    <Badge className={`text-xs font-mono ${bet.is_winner ? 'bg-emerald-500/20 text-emerald-300 border-emerald-500/40' : 'bg-red-500/20 text-red-300 border-red-500/40'}`}>
-                                      {bet.is_winner ? 'VICTORY' : 'DEFEAT'}
-                                    </Badge>
-                                    <span className={`font-mono text-sm font-bold ${bet.profit >= 0 ? 'text-emerald-400 drop-shadow-[0_0_6px_rgba(34,197,94,0.6)]' : 'text-red-400 drop-shadow-[0_0_6px_rgba(239,68,68,0.6)]'}`}>
-                                      {bet.profit >= 0 ? '+' : ''}${bet.profit.toFixed(2)}
-                                    </span>
-                                  </div>
-                                </div>
-                              </div>
-                            </div>
-                          ))}
-                        </div>
-                      </div>
-                    </div>
-                  )}
-
-                  {/* Cyberpunk Error Display */}
-                  {user && verificationData?.error && (
-                    <div className="relative">
-                      {/* Background Effects */}
-                      <div className="absolute inset-0 bg-gradient-to-r from-red-500/20 via-red-400/15 to-red-500/20 rounded-lg" />
-                      <div className="absolute inset-0 bg-[linear-gradient(90deg,transparent_24%,rgba(239,68,68,0.1)_25%,rgba(239,68,68,0.1)_26%,transparent_27%,transparent_74%,rgba(239,68,68,0.1)_75%,rgba(239,68,68,0.1)_76%,transparent_77%,transparent)] bg-[length:8px_8px] opacity-40" />
-                      
-                      <div className="relative border border-red-500/30 rounded-lg p-6 clip-path-[polygon(0_0,calc(100%-12px)_0,100%_12px,100%_100%,12px_100%,0_calc(100%-12px))]">
-                        <div className="text-center">
-                          <div className="flex items-center justify-center gap-3 mb-4">
-                            <div className="relative">
-                              <AlertTriangle className="w-6 h-6 text-red-400 drop-shadow-[0_0_8px_rgba(239,68,68,0.6)]" />
-                              <div className="absolute inset-0 border border-red-400/30 rounded animate-pulse" />
-                            </div>
-                            <h4 className="text-lg font-bold font-mono tracking-wider text-red-300">SYSTEM_ERROR_DETECTED</h4>
-                          </div>
-                          <p className="text-sm font-mono text-slate-300">{verificationData.error}</p>
-                        </div>
-                      </div>
-                    </div>
-                  )}
-
-                  {/* Cyberpunk Provably Fair Verification */}
-                  {user && verificationData && !verificationData.error && (
-                    <div className="relative">
-                      {/* Background Effects */}
-                      <div className="absolute inset-0 bg-gradient-to-r from-cyan-500/20 via-blue-500/15 to-cyan-500/20 rounded-lg" />
-                      <div className="absolute inset-0 bg-[linear-gradient(90deg,transparent_24%,rgba(6,182,212,0.1)_25%,rgba(6,182,212,0.1)_26%,transparent_27%,transparent_74%,rgba(6,182,212,0.1)_75%,rgba(6,182,212,0.1)_76%,transparent_77%,transparent)] bg-[length:8px_8px] opacity-40" />
-                      
-                      <div className="relative border border-cyan-500/30 rounded-lg p-6 clip-path-[polygon(0_0,calc(100%-12px)_0,100%_12px,100%_100%,12px_100%,0_calc(100%-12px))]">
-                        {/* Header */}
-                        <div className="flex items-center gap-3 mb-6">
-                          <div className="relative">
-                            <Calculator className="w-5 h-5 text-cyan-400 drop-shadow-[0_0_6px_rgba(6,182,212,0.6)]" />
-                            <div className="absolute inset-0 border border-cyan-400/20 rounded animate-pulse" />
-                          </div>
-                          <h3 className="text-lg font-bold font-mono tracking-wider text-white">CRYPTOGRAPHIC_VERIFICATION</h3>
-                        </div>
-                        
-                        <div className="space-y-4">
+                </CardContent>
+              </Card>
+            )}
+
+            {/* Error Display */}
+            {user && verificationData?.error && (
+              <Card>
+                <CardContent className="pt-6">
+                  <div className="text-center text-red-500">
+                    <h4 className="font-semibold mb-2">Error Loading Round Details</h4>
+                    <p className="text-sm">{verificationData.error}</p>
+                  </div>
+                </CardContent>
+              </Card>
+            )}
+
+            {/* Provably Fair Verification */}
+            {user && verificationData && !verificationData.error && (
+              <Card>
+                <CardHeader>
+                  <CardTitle className="flex items-center gap-2">
+                    <Calculator className="w-4 h-4" />
+                    Provably Fair Verification
+                  </CardTitle>
+                </CardHeader>
+                <CardContent className="space-y-4">
                   {verificationData.is_completed === false && (
                     <div className="p-4 rounded-lg border bg-yellow-50">
                       <p className="text-sm text-yellow-800">
@@ -679,37 +565,27 @@
                       </div>
                     </div>
                   )}
-                </div>
-              </div>
+                </CardContent>
+              </Card>
+            )}
+            
+            {/* How it works link */}
+            <div className="flex justify-center pt-3 border-t border-border/40">
+              <Link 
+                to="/provably-fair" 
+                className="flex items-center gap-1.5 text-sm text-muted-foreground hover:text-emerald-400 transition-colors"
+                onClick={() => onClose()}
+              >
+                <HelpCircle className="w-4 h-4" />
+                How does Provably Fair work?
+              </Link>
             </div>
-          )}
-          
-          {/* Cyberpunk Footer */}
-          <div className="flex justify-center pt-6 mt-6 border-t border-indigo-500/20">
-            <Link 
-              to="/provably-fair" 
-              className="flex items-center gap-2 text-sm text-slate-400 hover:text-indigo-400 transition-colors font-mono tracking-wider"
-              onClick={() => onClose()}
-            >
-              <div className="relative">
-                <HelpCircle className="w-4 h-4" />
-                <div className="absolute inset-0 border border-indigo-400/20 rounded-full animate-pulse" />
-              </div>
-              How does Provably Fair work?
-            </Link>
           </div>
-<<<<<<< HEAD
-        </div>
-      </div>
-    </div>
-  </DialogContent>
-=======
         )}
       </div>
     </div>
   </div>
 </DialogContent>
->>>>>>> 620780c8
 </Dialog>
   );
 }